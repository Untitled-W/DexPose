--- conflicted
+++ resolved
@@ -778,11 +778,7 @@
 
 if __name__ == "__main__":
 
-<<<<<<< HEAD
     dataset_names = ['dexycb']#, 'taco', 'oakinkv2']
-=======
-    dataset_names = ['taco']
->>>>>>> 6d9559a8
     processed_data = []
     
     GENERATE = True
