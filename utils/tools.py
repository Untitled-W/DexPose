--- conflicted
+++ resolved
@@ -12,7 +12,6 @@
 import torch.nn.functional as F
 from torch_cluster import fps
 from sklearn.cluster import DBSCAN
-<<<<<<< HEAD
 from hdbscan import HDBSCAN
 from pytorch3d.transforms import quaternion_to_matrix, matrix_to_quaternion, axis_angle_to_quaternion, quaternion_to_axis_angle
 
@@ -69,15 +68,6 @@
         h_coeffs = axis_angle_to_quaternion(h_coeffs)
     h_coeffs_rot6d = matrix_to_rotation_6d(quaternion_to_matrix(h_coeffs))
     return h_coeffs_rot6d
-=======
-from pytorch3d.transforms import (
-    quaternion_to_matrix, 
-    matrix_to_quaternion, 
-    axis_angle_to_quaternion, 
-    quaternion_to_axis_angle
-)
-from manopth.manolayer import ManoLayer
->>>>>>> fc38c6d8
 
 def apply_transformation_pt(points: torch.Tensor, transformation_matrix: torch.Tensor):
     """Apply transformation matrix to points.
