--- conflicted
+++ resolved
@@ -21,10 +21,6 @@
     quaternion_to_axis_angle
 )
 
-<<<<<<< HEAD
-# from dataset.base_structure import HumanSequenceData, DexSequenceData
-=======
->>>>>>> d7424ced
 def rotation_6d_to_matrix(d6: torch.Tensor) -> torch.Tensor:
     """
     Converts 6D rotation representation by Zhou et al. [1] to rotation matrix
@@ -461,8 +457,6 @@
 
     return hand_joints, hand_verts
 
-<<<<<<< HEAD
-=======
 def extract_hand_points_and_mesh_manotorch(hand_tsls, hand_coeffs, side):
     from manotorch.manolayer import ManoLayer
     if side == 0:
@@ -481,7 +475,6 @@
 
 extract_hand_points_and_mesh = extract_hand_points_and_mesh_manotorch
 
->>>>>>> d7424ced
 def compute_hand_geometry(hand_pose_frame, mano_layer):
     # pose parameters all zero, no hand is detected
     if np.abs(hand_pose_frame).sum() < 1e-5:
